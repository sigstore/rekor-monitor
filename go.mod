--- conflicted
+++ resolved
@@ -112,10 +112,7 @@
 	google.golang.org/grpc v1.64.1 // indirect
 	google.golang.org/protobuf v1.34.2 // indirect
 	gopkg.in/ini.v1 v1.67.0 // indirect
-<<<<<<< HEAD
 	gopkg.in/yaml.v2 v2.4.0 // indirect
 	k8s.io/klog/v2 v2.120.1 // indirect
-=======
->>>>>>> 3ad5fd6e
 	sigs.k8s.io/yaml v1.4.0 // indirect
 )