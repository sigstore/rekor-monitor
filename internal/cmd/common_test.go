--- conflicted
+++ resolved
@@ -477,7 +477,7 @@
 	// RunConsistencyCheckFn for custom RunConsistencyCheck logic (or nil if not set)
 	runConsistencyCheckFn func(ctx context.Context) (Checkpoint, LogInfo, error)
 	// IdentitySearchFn for custom IdentitySearch logic (or nil if not set)
-	identitySearchFn func(ctx context.Context, config *notifications.IdentityMonitorConfiguration, monitoredValues identity.MonitoredValues) ([]identity.MonitoredIdentity, []identity.FailedLogEntry, error)
+	identitySearchFn func(ctx context.Context, config *notifications.IdentityMonitorConfiguration, monitoredValues identity.MonitoredValues) (identity.MatchedEntries, []identity.FailedLogEntry, error)
 	// Monitored values to return (or default set if nil)
 	monitoredValues *identity.MonitoredValues
 	// config to return (or default set if nil)
@@ -518,42 +518,10 @@
 			},
 			Fingerprints: []string{"sha256:abcdef1234567890"},
 			Subjects:     []string{"test@example.com"},
-<<<<<<< HEAD
-		},
-		Once: true, // Run once to avoid infinite loop
-		NotificationContextNewFn: func() notifications.NotificationContext {
-			return notifications.NotificationContext{
-				MonitorType: "test-monitor",
-				Subject:     "test-subject",
-			}
-		},
-		RunConsistencyCheckFn: func(_ context.Context) (Checkpoint, LogInfo, error) {
-			consistencyCheckCalled = true
-			callCount++
-			// Return mock checkpoint and log info
-			return "prev-checkpoint", "current-checkpoint", nil
-		},
-		WriteCheckpointFn: func(_ Checkpoint, _ LogInfo) error {
-			callCount++
-			return nil
-		},
-		GetStartIndexFn: func(_ Checkpoint, _ LogInfo) *int {
-			callCount++
-			return intPtr(1)
-		},
-		GetEndIndexFn: func(_ LogInfo) *int {
-			callCount++
-			return intPtr(10)
-		},
-		IdentitySearchFn: func(_ context.Context, _ *notifications.IdentityMonitorConfiguration, monitoredValues identity.MonitoredValues) (identity.MatchedEntries, []identity.FailedLogEntry, error) {
-			identitySearchCalled = true
-			callCount++
-=======
 		}
 	}
 	return *b.monitoredValues
 }
->>>>>>> 1ceb935a
 
 func (b *TestMonitorLoop) Once() bool {
 	if b.once == nil {
@@ -562,19 +530,11 @@
 	return *b.once
 }
 
-<<<<<<< HEAD
-			// Return some found identities to trigger notifications
-			return identity.NewMatchedEntries(
-				identity.LogEntry{CertSubject: "test-subject", Index: 5, UUID: "test-uuid"},
-			), nil, nil
-		},
-=======
 func (b *TestMonitorLoop) NotificationContextNew() notifications.NotificationContext {
 	b.notificationContextNewCalled++
 	return notifications.NotificationContext{
 		MonitorType: "test-monitor",
 		Subject:     "test-subject",
->>>>>>> 1ceb935a
 	}
 }
 
@@ -604,7 +564,7 @@
 	return intPtr(10)
 }
 
-func (b *TestMonitorLoop) IdentitySearch(ctx context.Context, config *notifications.IdentityMonitorConfiguration, monitoredValues identity.MonitoredValues) ([]identity.MonitoredIdentity, []identity.FailedLogEntry, error) {
+func (b *TestMonitorLoop) IdentitySearch(ctx context.Context, config *notifications.IdentityMonitorConfiguration, monitoredValues identity.MonitoredValues) (identity.MatchedEntries, []identity.FailedLogEntry, error) {
 	b.identitySearchCalled++
 
 	if b.identitySearchFn != nil {
@@ -613,24 +573,21 @@
 
 	// Verify that the monitored values are passed correctly
 	if len(monitoredValues.CertificateIdentities) != 1 {
-		return nil, nil, fmt.Errorf("Expected 1 certificate identity, got %d", len(monitoredValues.CertificateIdentities))
+		return identity.MatchedEntries{}, nil, fmt.Errorf("Expected 1 certificate identity, got %d", len(monitoredValues.CertificateIdentities))
 	}
 	if len(monitoredValues.Fingerprints) != 1 {
-		return nil, nil, fmt.Errorf("Expected 1 fingerprint, got %d", len(monitoredValues.Fingerprints))
+		return identity.MatchedEntries{}, nil, fmt.Errorf("Expected 1 fingerprint, got %d", len(monitoredValues.Fingerprints))
 	}
 	if len(monitoredValues.Subjects) != 1 {
-		return nil, nil, fmt.Errorf("Expected 1 subject, got %d", len(monitoredValues.Subjects))
+		return identity.MatchedEntries{}, nil, fmt.Errorf("Expected 1 subject, got %d", len(monitoredValues.Subjects))
 	}
 
 	// Return some found identities to trigger notifications
-	return []identity.MonitoredIdentity{
-		{
-			Identity: "test-identity",
-			FoundIdentityEntries: []identity.LogEntry{
-				{CertSubject: "test-subject", Index: 5, UUID: "test-uuid"},
-			},
-		},
-	}, nil, nil
+	return identity.NewMatchedEntries(identity.LogEntry{
+		CertSubject: "test-subject",
+		Index:       5,
+		UUID:        "test-uuid",
+	}), nil, nil
 }
 
 func TestMonitorLoop_BasicExecution(t *testing.T) {
@@ -657,39 +614,8 @@
 
 func TestMonitorLoop_ConsistencyCheckError(t *testing.T) {
 	// Test that MonitorLoop handles consistency check errors correctly
-<<<<<<< HEAD
-	consistencyCheckCalled := false
-
-	params := MonitorLoopParams{
-		Interval: 10 * time.Millisecond,
-		Config: &notifications.IdentityMonitorConfiguration{
-			StartIndex: intPtr(1),
-			EndIndex:   intPtr(10),
-		},
-		MonitoredValues: identity.MonitoredValues{
-			CertificateIdentities: []identity.CertificateIdentity{
-				{CertSubject: "test-subject", Issuers: []string{"test-issuer"}},
-			},
-		},
-		Once: true, // Run once to avoid infinite loop
-		RunConsistencyCheckFn: func(_ context.Context) (Checkpoint, LogInfo, error) {
-			consistencyCheckCalled = true
-			return nil, nil, fmt.Errorf("consistency check failed")
-		},
-		GetStartIndexFn: func(_ Checkpoint, _ LogInfo) *int {
-			return intPtr(1)
-		},
-		GetEndIndexFn: func(_ LogInfo) *int {
-			return intPtr(10)
-		},
-		IdentitySearchFn: func(_ context.Context, _ *notifications.IdentityMonitorConfiguration, _ identity.MonitoredValues) (identity.MatchedEntries, []identity.FailedLogEntry, error) {
-			t.Error("IdentitySearchFn should not be called when consistency check fails")
-			return identity.MatchedEntries{}, nil, nil
-		},
-=======
 	loopLogic := &TestMonitorLoop{
 		runConsistencyError: true,
->>>>>>> 1ceb935a
 	}
 	MonitorLoop(loopLogic)
 
@@ -712,48 +638,8 @@
 
 func TestMonitorLoop_NoMonitoredValues(t *testing.T) {
 	// Test that MonitorLoop skips identity search when no monitored values exist
-<<<<<<< HEAD
-	consistencyCheckCalled := false
-	identitySearchCalled := false
-	startIndexCalled := false
-	endIndexCalled := false
-	writeCheckpointCalled := false
-
-	params := MonitorLoopParams{
-		Interval: 10 * time.Millisecond,
-		Config: &notifications.IdentityMonitorConfiguration{
-			StartIndex: intPtr(1),
-			EndIndex:   intPtr(10),
-		},
-		MonitoredValues: identity.MonitoredValues{}, // Empty monitored values
-		Once:            true,                       // Run once to avoid infinite loop
-		RunConsistencyCheckFn: func(_ context.Context) (Checkpoint, LogInfo, error) {
-			consistencyCheckCalled = true
-			return "prev-checkpoint", "current-checkpoint", nil
-		},
-		WriteCheckpointFn: func(_ Checkpoint, _ LogInfo) error {
-			writeCheckpointCalled = true
-			return nil
-		},
-		GetStartIndexFn: func(_ Checkpoint, _ LogInfo) *int {
-			startIndexCalled = true
-			t.Error("GetStartIndexFn should not be called when no monitored values exist")
-			return intPtr(1)
-		},
-		GetEndIndexFn: func(_ LogInfo) *int {
-			endIndexCalled = true
-			t.Error("GetEndIndexFn should not be called when no monitored values exist")
-			return intPtr(10)
-		},
-		IdentitySearchFn: func(_ context.Context, _ *notifications.IdentityMonitorConfiguration, _ identity.MonitoredValues) (identity.MatchedEntries, []identity.FailedLogEntry, error) {
-			identitySearchCalled = true
-			t.Error("IdentitySearchFn should not be called when no monitored values exist")
-			return identity.MatchedEntries{}, nil, nil
-		},
-=======
 	loopLogic := &TestMonitorLoop{
 		monitoredValues: &identity.MonitoredValues{},
->>>>>>> 1ceb935a
 	}
 
 	// Run MonitorLoop
@@ -783,30 +669,6 @@
 			StartIndex: intPtr(20),
 			EndIndex:   intPtr(10),
 		},
-<<<<<<< HEAD
-		MonitoredValues: identity.MonitoredValues{
-			CertificateIdentities: []identity.CertificateIdentity{
-				{CertSubject: "test-subject", Issuers: []string{"test-issuer"}},
-			},
-		},
-		Once: true, // Run once to avoid infinite loop
-		RunConsistencyCheckFn: func(_ context.Context) (Checkpoint, LogInfo, error) {
-			consistencyCheckCalled = true
-			return "prev-checkpoint", "current-checkpoint", nil
-		},
-		GetStartIndexFn: func(_ Checkpoint, _ LogInfo) *int {
-			return nil
-		},
-		GetEndIndexFn: func(_ LogInfo) *int {
-			return nil
-		},
-		IdentitySearchFn: func(_ context.Context, _ *notifications.IdentityMonitorConfiguration, _ identity.MonitoredValues) (identity.MatchedEntries, []identity.FailedLogEntry, error) {
-			identitySearchCalled = true
-			t.Error("IdentitySearchFn should not be called when start index > end index")
-			return identity.MatchedEntries{}, nil, nil
-		},
-=======
->>>>>>> 1ceb935a
 	}
 
 	MonitorLoop(loopLogic)
@@ -824,49 +686,8 @@
 
 func TestMonitorLoop_OnceFlag(t *testing.T) {
 	// Test that MonitorLoop exits after one iteration when Once flag is true
-<<<<<<< HEAD
-	iterationCount := 0
-	identitySearchCalled := false
-	writeCheckpointCalled := false
-
-	params := MonitorLoopParams{
-		Interval: 10 * time.Millisecond,
-		Config: &notifications.IdentityMonitorConfiguration{
-			StartIndex: intPtr(1),
-			EndIndex:   intPtr(10),
-		},
-		MonitoredValues: identity.MonitoredValues{
-			CertificateIdentities: []identity.CertificateIdentity{
-				{CertSubject: "test-subject", Issuers: []string{"test-issuer"}},
-			},
-		},
-		Once: true, // This should cause it to run only once
-		RunConsistencyCheckFn: func(_ context.Context) (Checkpoint, LogInfo, error) {
-			iterationCount++
-			return "prev-checkpoint", "current-checkpoint", nil
-		},
-		WriteCheckpointFn: func(_ Checkpoint, _ LogInfo) error {
-			writeCheckpointCalled = true
-			return nil
-		},
-		GetStartIndexFn: func(_ Checkpoint, _ LogInfo) *int {
-			return intPtr(1)
-		},
-		GetEndIndexFn: func(_ LogInfo) *int {
-			return intPtr(10)
-		},
-		IdentitySearchFn: func(_ context.Context, _ *notifications.IdentityMonitorConfiguration, _ identity.MonitoredValues) (identity.MatchedEntries, []identity.FailedLogEntry, error) {
-			identitySearchCalled = true
-			return identity.MatchedEntries{}, nil, nil
-		},
-	}
-
-	// Run MonitorLoop
-	MonitorLoop(params)
-=======
 	loopLogic := &TestMonitorLoop{}
 	MonitorLoop(loopLogic)
->>>>>>> 1ceb935a
 
 	if loopLogic.runConsistencyCheckCalled != 1 {
 		t.Errorf("Expected 1 iteration, got %d", loopLogic.runConsistencyCheckCalled)
@@ -881,46 +702,9 @@
 
 func TestMonitorLoop_EndIndexSpecified(t *testing.T) {
 	// Test that MonitorLoop exits when EndIndex is specified in config
-<<<<<<< HEAD
-	iterationCount := 0
-	identitySearchCalled := false
-	writeCheckpointCalled := false
-
-	params := MonitorLoopParams{
-		Interval: 10 * time.Millisecond,
-		Config: &notifications.IdentityMonitorConfiguration{
-			StartIndex: intPtr(1),
-			EndIndex:   intPtr(10), // This should cause it to exit after one iteration
-		},
-		MonitoredValues: identity.MonitoredValues{
-			CertificateIdentities: []identity.CertificateIdentity{
-				{CertSubject: "test-subject", Issuers: []string{"test-issuer"}},
-			},
-		},
-		Once: false, // Not once, but should still exit due to EndIndex
-		RunConsistencyCheckFn: func(_ context.Context) (Checkpoint, LogInfo, error) {
-			iterationCount++
-			return "prev-checkpoint", "current-checkpoint", nil
-		},
-		WriteCheckpointFn: func(_ Checkpoint, _ LogInfo) error {
-			writeCheckpointCalled = true
-			return nil
-		},
-		GetStartIndexFn: func(_ Checkpoint, _ LogInfo) *int {
-			return intPtr(1)
-		},
-		GetEndIndexFn: func(_ LogInfo) *int {
-			return intPtr(10)
-		},
-		IdentitySearchFn: func(_ context.Context, _ *notifications.IdentityMonitorConfiguration, _ identity.MonitoredValues) (identity.MatchedEntries, []identity.FailedLogEntry, error) {
-			identitySearchCalled = true
-			return identity.MatchedEntries{}, nil, nil
-		},
-=======
 	once := false
 	loopLogic := &TestMonitorLoop{
 		once: &once,
->>>>>>> 1ceb935a
 	}
 	MonitorLoop(loopLogic)
 
@@ -949,32 +733,13 @@
 				return "prev-checkpoint", "current-checkpoint", nil
 			}
 		},
-<<<<<<< HEAD
-		WriteCheckpointFn: func(_ Checkpoint, _ LogInfo) error {
-			writeCheckpointCalled = true
-			return nil
-		},
-		GetStartIndexFn: func(_ Checkpoint, _ LogInfo) *int {
-			return intPtr(1)
-		},
-		GetEndIndexFn: func(_ LogInfo) *int {
-			return intPtr(10)
-		},
-		IdentitySearchFn: func(_ context.Context, _ *notifications.IdentityMonitorConfiguration, _ identity.MonitoredValues) (identity.MatchedEntries, []identity.FailedLogEntry, error) {
-			identitySearchCalled++
-			if identitySearchCalled == 3 {
-				return identity.MatchedEntries{}, []identity.FailedLogEntry{}, fmt.Errorf("stop the loop")
-			}
-			return identity.MatchedEntries{}, []identity.FailedLogEntry{}, nil
-=======
-		identitySearchFn: func(ctx context.Context, _ *notifications.IdentityMonitorConfiguration, _ identity.MonitoredValues) ([]identity.MonitoredIdentity, []identity.FailedLogEntry, error) {
+		identitySearchFn: func(ctx context.Context, _ *notifications.IdentityMonitorConfiguration, _ identity.MonitoredValues) (identity.MatchedEntries, []identity.FailedLogEntry, error) {
 			switch ctx.Value(TestContextKey("loopLogic")).(*TestMonitorLoop).identitySearchCalled {
 			case 3:
-				return []identity.MonitoredIdentity{}, []identity.FailedLogEntry{}, fmt.Errorf("stop the loop")
+				return identity.MatchedEntries{}, []identity.FailedLogEntry{}, fmt.Errorf("stop the loop")
 			default:
-				return []identity.MonitoredIdentity{}, []identity.FailedLogEntry{}, nil
-			}
->>>>>>> 1ceb935a
+				return identity.MatchedEntries{}, []identity.FailedLogEntry{}, nil
+			}
 		},
 	}
 	MonitorLoop(loopLogic)
