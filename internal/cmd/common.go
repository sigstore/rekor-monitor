--- conflicted
+++ resolved
@@ -38,7 +38,6 @@
 
 // MonitorFlags contains all the command-line flags for monitor applications
 type MonitorFlags struct {
-<<<<<<< HEAD
 	ConfigFile      string
 	ConfigYaml      string
 	Once            bool
@@ -48,21 +47,9 @@
 	UserAgent       string
 	TUFRepository   string
 	TUFRootPath     string
+	MonitorPort     int
 	CARoots         string
 	CAIntermediates string
-=======
-	ConfigFile    string
-	ConfigYaml    string
-	Once          bool
-	LogInfoFile   string
-	ServerURL     string
-	Interval      time.Duration
-	UserAgent     string
-	TUFRepository string
-	TUFRootPath   string
-	TrustedCAs    []string
-	MonitorPort   int
->>>>>>> 5153bdac
 }
 
 // MonitorLogic is the interface for the monitor loop logic
@@ -108,11 +95,11 @@
 	))
 
 	return &MonitorFlags{
-<<<<<<< HEAD
 		ConfigFile:      *configFilePath,
 		ConfigYaml:      *configYamlInput,
 		Once:            *once,
 		LogInfoFile:     *logInfoFile,
+		MonitorPort:     *monitorPort,
 		ServerURL:       *serverURL,
 		Interval:        *interval,
 		UserAgent:       finalUserAgent,
@@ -120,19 +107,6 @@
 		TUFRootPath:     *tufRootPath,
 		CARoots:         *caRoots,
 		CAIntermediates: *caIntermediates,
-=======
-		ConfigFile:    *configFilePath,
-		ConfigYaml:    *configYamlInput,
-		Once:          *once,
-		LogInfoFile:   *logInfoFile,
-		MonitorPort:   *monitorPort,
-		ServerURL:     *serverURL,
-		Interval:      *interval,
-		UserAgent:     finalUserAgent,
-		TUFRepository: *tufRepository,
-		TUFRootPath:   *tufRootPath,
-		TrustedCAs:    trustedCAs,
->>>>>>> 5153bdac
 	}
 }
 
