--- conflicted
+++ resolved
@@ -112,7 +112,7 @@
 	return &checkpointEndIndex
 }
 
-func (l CTMonitorLogic) IdentitySearch(ctx context.Context, config *notifications.IdentityMonitorConfiguration, monitoredValues identity.MonitoredValues) ([]identity.MonitoredIdentity, []identity.FailedLogEntry, error) {
+func (l CTMonitorLogic) IdentitySearch(ctx context.Context, config *notifications.IdentityMonitorConfiguration, monitoredValues identity.MonitoredValues) (identity.MatchedEntries, []identity.FailedLogEntry, error) {
 	return ct.IdentitySearch(ctx, l.fulcioClient, *config.StartIndex, *config.EndIndex, monitoredValues, config.OutputIdentitiesFile, config.IdentityMetadataFile)
 }
 
@@ -147,57 +147,6 @@
 	}
 
 	cmd.PrintMonitoredValues(monitoredValues)
-<<<<<<< HEAD
-	cmd.MonitorLoop(cmd.MonitorLoopParams{
-		Interval:                 flags.Interval,
-		Config:                   config,
-		MonitoredValues:          monitoredValues,
-		Once:                     flags.Once,
-		NotificationContextNewFn: CreateCTMonitorNotificationContext,
-		RunConsistencyCheckFn: func(_ context.Context) (cmd.Checkpoint, cmd.LogInfo, error) {
-			prev, cur, err := ct.RunConsistencyCheck(fulcioClient, flags.LogInfoFile)
-			if err != nil {
-				return nil, nil, err
-			}
-			var prevCheckpoint cmd.Checkpoint
-			if prev != nil {
-				prevCheckpoint = prev
-			}
-			var curLogInfo cmd.LogInfo
-			if cur != nil {
-				curLogInfo = cur
-			}
-			return prevCheckpoint, curLogInfo, nil
-		},
-		WriteCheckpointFn: func(prev cmd.Checkpoint, cur cmd.LogInfo) error {
-			prevCheckpoint, ok := prev.(*ctgo.SignedTreeHead)
-			if !ok && prev != nil {
-				return fmt.Errorf("prev is not a SignedTreeHead")
-			}
-			curCheckpoint, ok := cur.(*ctgo.SignedTreeHead)
-			if !ok {
-				return fmt.Errorf("cur is not a SignedTreeHead")
-			}
-			if err := file.WriteCTSignedTreeHead(curCheckpoint, prevCheckpoint, flags.LogInfoFile, false); err != nil {
-				return fmt.Errorf("failed to write checkpoint: %v", err)
-			}
-			return nil
-		},
-		GetStartIndexFn: func(prev cmd.Checkpoint, _ cmd.LogInfo) *int {
-			prevSTH := prev.(*ctgo.SignedTreeHead)
-			checkpointStartIndex := int(prevSTH.TreeSize) //nolint: gosec // G115, log will never be large enough to overflow
-			return &checkpointStartIndex
-		},
-		GetEndIndexFn: func(cur cmd.LogInfo) *int {
-			currentSTH := cur.(*ctgo.SignedTreeHead)
-			checkpointEndIndex := int(currentSTH.TreeSize) //nolint: gosec // G115
-			return &checkpointEndIndex
-		},
-		IdentitySearchFn: func(ctx context.Context, config *notifications.IdentityMonitorConfiguration, monitoredValues identity.MonitoredValues) (identity.MatchedEntries, []identity.FailedLogEntry, error) {
-			return ct.IdentitySearch(ctx, fulcioClient, *config.StartIndex, *config.EndIndex, monitoredValues, config.OutputIdentitiesFile, config.IdentityMetadataFile)
-		},
-	})
-=======
 
 	ctMonitorLogic := CTMonitorLogic{
 		fulcioClient:    fulcioClient,
@@ -206,5 +155,4 @@
 		monitoredValues: monitoredValues,
 	}
 	cmd.MonitorLoop(ctMonitorLogic)
->>>>>>> 1ceb935a
 }