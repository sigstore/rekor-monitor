// Copyright 2022 The Sigstore Authors.
//
// Licensed under the Apache License, Version 2.0 (the "License");
// you may not use this file except in compliance with the License.
// You may obtain a copy of the License at
//
//     http://www.apache.org/licenses/LICENSE-2.0
//
// Unless required by applicable law or agreed to in writing, software
// distributed under the License is distributed on an "AS IS" BASIS,
// WITHOUT WARRANTIES OR CONDITIONS OF ANY KIND, either express or implied.
// See the License for the specific language governing permissions and
// limitations under the License.

package v1

import (
	"bytes"
	"context"
	"crypto/x509"
	"encoding/base64"
	"fmt"
	"os"
	"regexp"

	"github.com/go-openapi/runtime"
	"github.com/sigstore/rekor-monitor/pkg/fulcio/extensions"
	"github.com/sigstore/rekor-monitor/pkg/identity"
	"github.com/sigstore/rekor-monitor/pkg/util/file"
	"github.com/sigstore/rekor/pkg/generated/client"
	"github.com/sigstore/rekor/pkg/generated/models"
	"github.com/sigstore/rekor/pkg/pki"
	"github.com/sigstore/rekor/pkg/types"
	"github.com/sigstore/rekor/pkg/util"

	// required imports to call init methods
	_ "github.com/sigstore/rekor/pkg/types/alpine/v0.0.1"
	_ "github.com/sigstore/rekor/pkg/types/cose/v0.0.1"
	_ "github.com/sigstore/rekor/pkg/types/dsse/v0.0.1"
	_ "github.com/sigstore/rekor/pkg/types/hashedrekord/v0.0.1"
	_ "github.com/sigstore/rekor/pkg/types/helm/v0.0.1"
	_ "github.com/sigstore/rekor/pkg/types/intoto/v0.0.1"
	_ "github.com/sigstore/rekor/pkg/types/intoto/v0.0.2"
	_ "github.com/sigstore/rekor/pkg/types/jar/v0.0.1"
	_ "github.com/sigstore/rekor/pkg/types/rekord/v0.0.1"
	_ "github.com/sigstore/rekor/pkg/types/rfc3161/v0.0.1"
	_ "github.com/sigstore/rekor/pkg/types/rpm/v0.0.1"
	_ "github.com/sigstore/rekor/pkg/types/tuf/v0.0.1"
)

func MatchLogEntryFingerprints(logEntryAnon models.LogEntryAnon, uuid string, entryFingerprints []string, monitoredFingerprints []string) []identity.LogEntry {
	matchedEntries := []identity.LogEntry{}
	for _, monitoredFp := range monitoredFingerprints {
		for _, fp := range entryFingerprints {
			if fp == monitoredFp {
				matchedEntries = append(matchedEntries, identity.LogEntry{
					Fingerprint: fp,
					Index:       *logEntryAnon.LogIndex,
					UUID:        uuid,
				})
			}
		}
	}
	return matchedEntries
}

func MatchLogEntryCertificateIdentities(logEntryAnon models.LogEntryAnon, uuid string, entryCertificates []*x509.Certificate, monitoredCertIDs []identity.CertificateIdentity) ([]identity.LogEntry, error) {
	matchedEntries := []identity.LogEntry{}
	for _, monitoredCertID := range monitoredCertIDs {
		for _, cert := range entryCertificates {
			match, sub, iss, err := identity.CertMatchesPolicy(cert, monitoredCertID.CertSubject, monitoredCertID.Issuers)
			if err != nil {
				return nil, fmt.Errorf("error with policy matching for UUID %s at index %d: %w", uuid, logEntryAnon.LogIndex, err)
			} else if match {
				matchedEntries = append(matchedEntries, identity.LogEntry{
					CertSubject: sub,
					Issuer:      iss,
					Index:       *logEntryAnon.LogIndex,
					UUID:        uuid,
				})
			}
		}
	}
	return matchedEntries, nil
}

func MatchLogEntrySubjects(logEntryAnon models.LogEntryAnon, uuid string, entrySubjects []string, monitoredSubjects []string) ([]identity.LogEntry, error) {
	matchedEntries := []identity.LogEntry{}
	for _, monitoredSub := range monitoredSubjects {
		regex, err := regexp.Compile(monitoredSub)
		if err != nil {
			return nil, fmt.Errorf("error compiling regex for UUID %s at index %d: %w", uuid, logEntryAnon.LogIndex, err)
		}
		for _, sub := range entrySubjects {
			if regex.MatchString(sub) {
				matchedEntries = append(matchedEntries, identity.LogEntry{
					Subject: sub,
					Index:   *logEntryAnon.LogIndex,
					UUID:    uuid,
				})
			}
		}
	}
	return matchedEntries, nil
}

func MatchLogEntryOIDs(logEntryAnon models.LogEntryAnon, uuid string, entryCertificates []*x509.Certificate, monitoredOIDMatchers []extensions.OIDExtension) ([]identity.LogEntry, error) {
	matchedEntries := []identity.LogEntry{}
	for _, monitoredOID := range monitoredOIDMatchers {
		for _, cert := range entryCertificates {
			match, oid, extValue, err := identity.OIDMatchesPolicy(cert, monitoredOID.ObjectIdentifier, monitoredOID.ExtensionValues)
			if err != nil {
				return nil, fmt.Errorf("error with policy matching for UUID %s at index %d: %w", uuid, logEntryAnon.LogIndex, err)
			}
			if match {
				matchedEntries = append(matchedEntries, identity.LogEntry{
					Index:          *logEntryAnon.LogIndex,
					UUID:           uuid,
					OIDExtension:   oid,
					ExtensionValue: extValue,
				})
			}
		}
	}
	return matchedEntries, nil
}

// MatchedIndices returns a list of log indices that contain the requested identities.
<<<<<<< HEAD
func MatchedIndices(logEntries []models.LogEntry, mvs identity.MonitoredValues, trustedCAs []string) ([]identity.LogEntry, []identity.FailedLogEntry, error) {
	if err := verifyMonitoredValues(mvs); err != nil {
=======
func MatchedIndices(logEntries []models.LogEntry, mvs identity.MonitoredValues) ([]identity.LogEntry, []identity.FailedLogEntry, error) {
	if err := identity.VerifyMonitoredValues(mvs); err != nil {
>>>>>>> 53e7b417
		return nil, nil, err
	}

	var matchedEntries []identity.LogEntry
	var failedEntries []identity.FailedLogEntry

	for _, entries := range logEntries {
		for uuid, entry := range entries {
			verifiers, err := extractVerifiers(&entry)
			if err != nil {
				failedEntries = append(failedEntries, identity.FailedLogEntry{
					Index: *entry.LogIndex,
					UUID:  uuid,
					Error: fmt.Sprintf("error extracting verifiers: %v", err),
				})
				continue
			}
			subjects, certs, fps, err := extractAllIdentities(verifiers)
			if err != nil {
				failedEntries = append(failedEntries, identity.FailedLogEntry{
					Index: *entry.LogIndex,
					UUID:  uuid,
					Error: fmt.Sprintf("error extracting identities: %v", err),
				})
				continue
			}

			// Validate that the certificate chain up to a trusted CA
			if err := identity.ValidateCertificateChain(certs, trustedCAs); err != nil {
				fmt.Fprintf(os.Stderr, "error validating certificate chain for UUID %s at index %d: %v\n", uuid, *entry.LogIndex, err)
				continue
			}

			matchedFingerprintEntries := MatchLogEntryFingerprints(entry, uuid, fps, mvs.Fingerprints)
			matchedEntries = append(matchedEntries, matchedFingerprintEntries...)

			matchedSubjectEntries, err := MatchLogEntrySubjects(entry, uuid, subjects, mvs.Subjects)
			if err != nil {
				failedEntries = append(failedEntries, identity.FailedLogEntry{
					Index: *entry.LogIndex,
					UUID:  uuid,
					Error: fmt.Sprintf("error matching subjects: %v", err),
				})
				continue
			}
			matchedEntries = append(matchedEntries, matchedSubjectEntries...)

			matchedCertIDEntries, err := MatchLogEntryCertificateIdentities(entry, uuid, certs, mvs.CertificateIdentities)
			if err != nil {
				failedEntries = append(failedEntries, identity.FailedLogEntry{
					Index: *entry.LogIndex,
					UUID:  uuid,
					Error: fmt.Sprintf("error matching certificate identities: %v", err),
				})
				continue
			}
			matchedEntries = append(matchedEntries, matchedCertIDEntries...)

			matchedOIDEntries, err := MatchLogEntryOIDs(entry, uuid, certs, mvs.OIDMatchers)
			if err != nil {
				failedEntries = append(failedEntries, identity.FailedLogEntry{
					Index: *entry.LogIndex,
					UUID:  uuid,
					Error: fmt.Sprintf("error matching object identifier extensions and values: %v", err),
				})
				continue
			}
			matchedEntries = append(matchedEntries, matchedOIDEntries...)
		}
	}

	return matchedEntries, failedEntries, nil
}

// extractVerifiers extracts a set of keys or certificates that can verify an
// artifact signature from a Rekor entry
func extractVerifiers(e *models.LogEntryAnon) ([]pki.PublicKey, error) {
	b, err := base64.StdEncoding.DecodeString(e.Body.(string))
	if err != nil {
		return nil, err
	}

	pe, err := models.UnmarshalProposedEntry(bytes.NewReader(b), runtime.JSONConsumer())
	if err != nil {
		return nil, err
	}

	eimpl, err := types.UnmarshalEntry(pe)
	if err != nil {
		return nil, err
	}

	return eimpl.Verifiers()
}

// extractAllIdentities gets all certificates, email addresses, and key fingerprints
// from a list of verifiers
func extractAllIdentities(verifiers []pki.PublicKey) ([]string, []*x509.Certificate, []string, error) {
	var subjects []string
	var certificates []*x509.Certificate
	var fps []string

	for _, v := range verifiers {
		// append all verifier subjects (email or SAN)
		subjects = append(subjects, v.Subjects()...)
		ids, err := v.Identities()
		if err != nil {
			return nil, nil, nil, err
		}
		// append all certificate and key fingerprints
		for _, i := range ids {
			fps = append(fps, i.Fingerprint)
			if cert, ok := i.Crypto.(*x509.Certificate); ok {
				certificates = append(certificates, cert)
			}
		}
	}
	return subjects, certificates, fps, nil
}

// GetCheckpointIndex fetches the index of a checkpoint and returns it.
func GetCheckpointIndex(logInfo *models.LogInfo, checkpoint *util.SignedCheckpoint) int64 {
	// Get log size of inactive shards
	totalSize := int64(0)
	for _, s := range logInfo.InactiveShards {
		totalSize += *s.TreeSize
	}
	index := int64(checkpoint.Size) + totalSize - 1 //nolint: gosec // G115

	return index
}

func IdentitySearch(ctx context.Context, startIndex int64, endIndex int64, rekorClient *client.Rekor, monitoredValues identity.MonitoredValues, outputIdentitiesFile string, idMetadataFile *string, trustedCAs []string) ([]identity.MonitoredIdentity, []identity.FailedLogEntry, error) {
	entries, err := GetEntriesByIndexRange(ctx, rekorClient, startIndex, endIndex)
	if err != nil {
		return nil, nil, fmt.Errorf("error getting entries by index range: %v", err)
	}
	matchedEntries, failedEntries, err := MatchedIndices(entries, monitoredValues, trustedCAs)
	if err != nil {
		return nil, nil, fmt.Errorf("error matching indices: %v", err)
	}

	err = file.WriteMatchedIdentityEntries(outputIdentitiesFile, matchedEntries, idMetadataFile, endIndex)
	if err != nil {
		return nil, nil, err
	}

	identities := identity.CreateIdentitiesList(monitoredValues)
	monitoredIdentities := identity.CreateMonitoredIdentities(matchedEntries, identities)
	return monitoredIdentities, failedEntries, nil
}<|MERGE_RESOLUTION|>--- conflicted
+++ resolved
@@ -126,13 +126,8 @@
 }
 
 // MatchedIndices returns a list of log indices that contain the requested identities.
-<<<<<<< HEAD
 func MatchedIndices(logEntries []models.LogEntry, mvs identity.MonitoredValues, trustedCAs []string) ([]identity.LogEntry, []identity.FailedLogEntry, error) {
-	if err := verifyMonitoredValues(mvs); err != nil {
-=======
-func MatchedIndices(logEntries []models.LogEntry, mvs identity.MonitoredValues) ([]identity.LogEntry, []identity.FailedLogEntry, error) {
 	if err := identity.VerifyMonitoredValues(mvs); err != nil {
->>>>>>> 53e7b417
 		return nil, nil, err
 	}
 
